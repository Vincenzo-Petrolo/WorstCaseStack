import re
import pprint
import os
from subprocess import check_output
from optparse import OptionParser

# Constants
rtl_ext_end = ".dfinish"
rtl_ext = None # e.g. '.c.270r.dfinish'. The number '270' will change with gcc version and is auto-detected by the
               # function find_rtl_ext
dir = None # Working directory
su_ext = '.su'
obj_ext = '.o'
manual_ext = '.msu'
read_elf_path = "arm-none-eabi-readelf.exe" # You may need to enter the full path here
stdout_encoding = "utf-8"  # System dependant


class Printable:
    def __repr__(self):
        return "<" + type(self).__name__ + "> " + pprint.pformat(vars(self), indent=4, width=1)


class Symbol(Printable):
    pass


def read_symbols(file):
    from subprocess import check_output

    def to_symbol(read_elf_line):
        v = read_elf_line.split()

        s2 = Symbol()
        s2.value = int(v[1], 16)
        s2.size = int(v[2])
        s2.type = v[3]
        s2.binding = v[4]
        if len(v) >= 8:
            s2.name = v[7]
        else:
            s2.name = ""

        return s2

    output = check_output([read_elf_path, "-s", "-W", file]).decode(stdout_encoding)
    lines = output.splitlines()[3:]
    return [to_symbol(line) for line in lines]


def read_obj(tu, call_graph):
    """
    Reads the file tu.o and gets the binding (global or local) for each function
    :param tu: name of the translation unit (e.g. for main.c, this would be 'main')
    :param call_graph: a object used to store information about each function, results go here
    """
    symbols = read_symbols(tu[0:tu.rindex(".")] + obj_ext)

    for s in symbols:

        if s.type == 'FUNC':
            if s.binding == 'GLOBAL':
                # Check for multiple declarations
                if s.name in call_graph['globals'] or s.name in call_graph['locals']:
                    raise Exception('Multiple declarations of {}'.format(s.name))
                call_graph['globals'][s.name] = {'tu': tu, 'name': s.name, 'binding': s.binding}
            elif s.binding == 'LOCAL':
                # Check for multiple declarations
                if s.name in call_graph['locals'] and tu in call_graph['locals'][s.name]:
                    raise Exception('Multiple declarations of {}'.format(s.name))
            elif s.binding == 'WEAK':
                if s.name in call_graph['weak']:
                    raise Exception('Multiple declarations of {}'.format(s.name))
                call_graph['weak'][s.name] = {'tu': tu, 'name': s.name, 'binding': s.binding}

                if s.name not in call_graph['locals']:
                    call_graph['locals'][s.name] = {}

                call_graph['locals'][s.name][tu] = {'tu': tu, 'name': s.name, 'binding': s.binding}
            else:
                raise Exception('Error Unknown Binding "{}" for symbol: {}'.format(s.binding, s.name))


def find_fxn(tu, fxn, call_graph):
    """
    Looks up the dictionary associated with the function.
    :param tu: The translation unit in which to look for locals functions
    :param fxn: The function name
    :param call_graph: a object used to store information about each function
    :return: the dictionary for the given function or None
    """

    if fxn in call_graph['globals']:
        return call_graph['globals'][fxn]
    else:
        try:
            return call_graph['locals'][fxn][tu]
        except KeyError:
            return None


def find_demangled_fxn(tu, fxn, call_graph):
    """
    Looks up the dictionary associated with the function.
    :param tu: The translation unit in which to look for locals functions
    :param fxn: The function name
    :param call_graph: a object used to store information about each function
    :return: the dictionary for the given function or None
    """
    for f in call_graph['globals'].values():
        if 'demangledName' in f:
            if f['demangledName'] == fxn:
                return f
    for f in call_graph['locals'].values():
        if tu in f:
            if 'demangledName' in f[tu]:
                if f[tu]['demangledName'] == fxn:
                    return f[tu]
    return None


def read_rtl(tu, call_graph):
    """
    Read an RTL file and finds callees for each function and if there are calls via function pointer.
    :param tu: the translation unit
    :param call_graph: a object used to store information about each function, results go here
    """

    # Construct A Call Graph
    function = re.compile(r'^;; Function (.*) \((\S+), funcdef_no=\d+(, [a-z_]+=\d+)*\)( \([a-z ]+\))?$')
    static_call = re.compile(r'^.*\(call.*"(.*)".*$')
    other_call = re.compile(r'^.*call .*$')

    for line_ in open(tu + rtl_ext).readlines():
        m = function.match(line_)
        if m:
            fxn_name = m.group(2)
            fxn_dict2 = find_fxn(tu, fxn_name, call_graph)
            if not fxn_dict2:
                pprint.pprint(call_graph)
                raise Exception("Error locating function {} in {}".format(fxn_name, tu))

            fxn_dict2['demangledName'] = m.group(1)
            fxn_dict2['calls'] = set()
            fxn_dict2['has_ptr_call'] = False
            continue

        m = static_call.match(line_)
        if m:
            fxn_dict2['calls'].add(m.group(1))
            # print("Call:  {0} -> {1}".format(current_fxn, m.group(1)))
            continue

        m = other_call.match(line_)
        if m:
            fxn_dict2['has_ptr_call'] = True
            continue


def read_su(tu, call_graph):
    """
    Reads the 'local_stack' for each function.  Local stack ignores stack used by callees.
    :param tu: the translation unit
    :param call_graph: a object used to store information about each function, results go here
    :return:
    """

    su_line = re.compile(r'^([^ :]+):([\d]+):([\d]+):(.+)\t(\d+)\t(\S+)$')
    i = 1

    for line in open(tu[0:tu.rindex(".")] + su_ext).readlines():
        m = su_line.match(line)
        if m:
            fxn = m.group(4)
            fxn_dict2 = find_demangled_fxn(tu, fxn, call_graph)
            fxn_dict2['local_stack'] = int(m.group(5))
        else:
            print("error parsing line {} in file {}".format(i, tu))
        i += 1


def read_manual(file, call_graph):
    """
    reads the manual stack useage files.
    :param file: the file name
    :param call_graph: a object used to store information about each function, results go here
    """

    for line in open(file).readlines():
        fxn, stack_sz = line.split()
        if fxn in call_graph:
            raise Exception("Redeclared Function {}".format(fxn))
        call_graph['globals'][fxn] = {'wcs': int(stack_sz),
                                      'calls': set(),
                                      'has_ptr_call': False,
                                      'local_stack': int(stack_sz),
                                      'is_manual': True,
                                      'name': fxn,
                                      'tu': '#MANUAL',
                                      'binding': 'GLOBAL'}


def validate_all_data(call_graph):
    """
    Check that every entry in the call graph has the following fields:
    .calls, .has_ptr_call, .local_stack, .scope, .src_line
    """

    def validate_dict(d):
        if not ('calls' in d and 'has_ptr_call' in d and 'local_stack' in d
                and 'name' in d and 'tu' in d):
            print("Error data is missing in fxn dictionary {}".format(d))

    # Loop through every global and local function
    # and resolve each call, save results in r_calls
    for fxn_dict2 in call_graph['globals'].values():
        validate_dict(fxn_dict2)

    for l_dict in call_graph['locals'].values():
        for fxn_dict2 in l_dict.values():
            validate_dict(fxn_dict2)

def resolve_all_calls(call_graph):
    def resolve_calls(fxn_dict2):
        fxn_dict2['r_calls'] = []
        fxn_dict2['unresolved_calls'] = set()

        for call in fxn_dict2['calls']:
            call_dict = find_fxn(fxn_dict2['tu'], call, call_graph)
            if call_dict:
                fxn_dict2['r_calls'].append(call_dict)
            else:
                fxn_dict2['unresolved_calls'].add(call)

    # Loop through every global and local function
    # and resolve each call, save results in r_calls
    for fxn_dict in call_graph['globals'].values():
        resolve_calls(fxn_dict)

    for l_dict in call_graph['locals'].values():
        for fxn_dict in l_dict.values():
            resolve_calls(fxn_dict)


def calc_all_wcs(call_graph):
    def calc_wcs(fxn_dict2, call_graph1, parents):
        """
        Calculates the worst case stack for a fxn that is declared (or called from) in a given file.
        :param parents: This function gets called recursively through the call graph.  If a function has recursion the
        tuple file, fxn will be in the parents stack and everything between the top of the stack and the matching entry
        has recursion.
        :return:
        """

        # If the wcs is already known, then nothing to do
        if 'wcs' in fxn_dict2:
            return

        # Check for pointer calls
        if fxn_dict2['has_ptr_call']:
            fxn_dict2['wcs'] = 'unbounded'
            return

        # Check for recursion
        if fxn_dict2 in parents:
            fxn_dict2['wcs'] = 'unbounded'
            return

        # Calculate WCS
        call_max = 0
        for call_dict in fxn_dict2['r_calls']:

            # Calculate the WCS for the called function
            parents.append(fxn_dict2)
            calc_wcs(call_dict, call_graph1, parents)
            parents.pop()

            # If the called function is unbounded, so is this function
            if call_dict['wcs'] == 'unbounded':
                fxn_dict2['wcs'] = 'unbounded'
                return

            # Keep track of the call with the largest stack use
            call_max = max(call_max, call_dict['wcs'])

            # Propagate Unresolved Calls
            for unresolved_call in call_dict['unresolved_calls']:
                fxn_dict2['unresolved_calls'].add(unresolved_call)

        fxn_dict2['wcs'] = call_max + fxn_dict2['local_stack']

    # Loop through every global and local function
    # and resolve each call, save results in r_calls
    for fxn_dict in call_graph['globals'].values():
        calc_wcs(fxn_dict, call_graph, [])

    for l_dict in call_graph['locals'].values():
        for fxn_dict in l_dict.values():
            calc_wcs(fxn_dict, call_graph, [])


def print_all_fxns(call_graph):

    def print_fxn(row_format, fxn_dict2):
        unresolved = fxn_dict2['unresolved_calls']
        stack = str(fxn_dict2['wcs'])
        if unresolved:
            unresolved_str = '({})'.format(' ,'.join(unresolved))
            if stack != 'unbounded':
                stack = "unbounded:" + stack
        else:
            unresolved_str = ''

        print(row_format.format(fxn_dict2['tu'], fxn_dict2['demangledName'], stack, unresolved_str))

    def get_order(val):
        if val == 'unbounded':
            return 1
        else:
            return -val

    # Loop through every global and local function
    # and resolve each call, save results in r_calls
    d_list = []
    for fxn_dict in call_graph['globals'].values():
        d_list.append(fxn_dict)

    for l_dict in call_graph['locals'].values():
        for fxn_dict in l_dict.values():
            d_list.append(fxn_dict)

    d_list.sort(key=lambda item: get_order(item['wcs']))

    # Calculate table width
    tu_width = max(max([len(d['tu']) for d in d_list]), 16)
    name_width = max(max([len(d['name']) for d in d_list]), 13)
    row_format = "{:<" + str(tu_width + 2) + "}  {:<" + str(name_width + 2) + "}  {:>14}  {:<17}"

    # Print out the table
    print("")
    print(row_format.format('Translation Unit', 'Function Name', 'Stack', 'Unresolved Dependencies'))
    for d in d_list:
        print_fxn(row_format, d)


def find_rtl_ext():
    # Find the rtl_extension

    global rtl_ext
<<<<<<< HEAD
    all_files = os.listdir('.')

    for f in all_files:
        if (f.endswith(rtl_ext_end)):
            rtl_ext = f[f[:-len(rtl_ext_end)].rindex("."):]
            print("rtl_ext = " + rtl_ext)
            return
=======
    
    for root, directories, filenames in os.walk('.'):
        for f in filenames:
            if (f.endswith(rtl_ext_end)):
                rtl_ext = f[f.index("."):]
                print("rtl_ext = " + rtl_ext)
                return
>>>>>>> 7d3a3cb8

    print("Could not find any files ending with '.dfinish'.  Check that the script is being run from the correct "
          "directory.  Check that the code was compiled with the correct flags")
    exit(-1)


def find_files():
    tu = []
    manual = []
    all_files = []
    for root, directories, filenames in os.walk('.'):
        for filename in filenames:
            all_files.append(os.path.join(root,filename))

    files = [f for f in all_files if os.path.isfile(f) and f.endswith(rtl_ext)]
    for f in files:
        base = f[0:-len(rtl_ext)]
        short_base = base[0:base.rindex(".")]
        if short_base + su_ext in all_files and short_base + obj_ext in all_files:
            tu.append(base)
            print('Reading: {}{}, {}{}, {}{}'.format(base, rtl_ext, short_base, su_ext, short_base, obj_ext))

    files = [f for f in all_files if os.path.isfile(f) and f.endswith(manual_ext)]
    for f in files:
        manual.append(f)
        print('Reading: {}'.format(f))

    # Print some diagnostic messages
    if not tu:
        print("Could not find any translation units to analyse")
        exit(-1)

    return tu, manual


def main():

    # Find the appropriate RTL extension
    find_rtl_ext()

    # Find all input files
    call_graph = {'locals': {}, 'globals': {}, 'weak': {}}
    tu_list, manual_list = find_files()

    # Read the input files
    for tu in tu_list:
        read_obj(tu, call_graph)  # This must be first
        
    for fxn in call_graph['weak'].values():
        if fxn['name'] not in call_graph['globals'].keys():
            call_graph['globals'][fxn['name']] = fxn

    for tu in tu_list:
        read_rtl(tu, call_graph)
    for tu in tu_list:
        read_su(tu, call_graph)

    # Read manual files
    for m in manual_list:
        read_manual(m, call_graph)

    # Validate Data
    validate_all_data(call_graph)

    # Resolve All Function Calls
    resolve_all_calls(call_graph)

    # Calculate Worst Case Stack For Each Function
    calc_all_wcs(call_graph)

    # Print A Nice Message With Each Function and the WCS
    print_all_fxns(call_graph)


main()<|MERGE_RESOLUTION|>--- conflicted
+++ resolved
@@ -345,17 +345,7 @@
 
 def find_rtl_ext():
     # Find the rtl_extension
-
     global rtl_ext
-<<<<<<< HEAD
-    all_files = os.listdir('.')
-
-    for f in all_files:
-        if (f.endswith(rtl_ext_end)):
-            rtl_ext = f[f[:-len(rtl_ext_end)].rindex("."):]
-            print("rtl_ext = " + rtl_ext)
-            return
-=======
     
     for root, directories, filenames in os.walk('.'):
         for f in filenames:
@@ -363,7 +353,6 @@
                 rtl_ext = f[f.index("."):]
                 print("rtl_ext = " + rtl_ext)
                 return
->>>>>>> 7d3a3cb8
 
     print("Could not find any files ending with '.dfinish'.  Check that the script is being run from the correct "
           "directory.  Check that the code was compiled with the correct flags")
